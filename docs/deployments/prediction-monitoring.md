# Prediction monitoring

_WARNING: you are on the master branch, please refer to the docs on the branch that matches your `cortex version`_

You can configure your API to collect prediction metrics and display real-time stats in `cortex get <api_name>`. Cortex looks for scalar values in the response payload. If the response payload is a JSON object, `key` must be used to extract the desired scalar value.

```yaml
- name: my-api
  ...
  monitoring:
    model_type: <string>  # must be "classification" or "regression", so responses can be interpreted correctly (i.e. categorical vs continuous) (required)
    key: <string>  # the JSON key in the response payload of the value to monitor (required if the response payload is a JSON object)
  ...
```

For classification models, `monitoring` should be configured with `model_type: classification` to collect integer or string values and display the class distribution. For regression models, `monitoring` should be configured with `model_type: regression` to collect float values and display regression stats such as min, max, and average.

## Example

```yaml
- name: iris
<<<<<<< HEAD
  kind: sync_api
=======
  kind: SyncAPI
>>>>>>> 6de67ad6
  predictor:
    type: python
    path: predictor.py
  monitoring:
    model_type: classification
```<|MERGE_RESOLUTION|>--- conflicted
+++ resolved
@@ -19,11 +19,7 @@
 
 ```yaml
 - name: iris
-<<<<<<< HEAD
-  kind: sync_api
-=======
   kind: SyncAPI
->>>>>>> 6de67ad6
   predictor:
     type: python
     path: predictor.py
