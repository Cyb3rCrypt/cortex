# API configuration

_WARNING: you are on the master branch, please refer to the docs on the branch that matches your `cortex version`_

Once your model is [exported](exporting.md) and you've implemented a [Predictor](predictors.md), you can configure your API via a yaml file (typically named `cortex.yaml`).

Reference the section below which corresponds to your Predictor type: [Python](#python-predictor), [TensorFlow](#tensorflow-predictor), or [ONNX](#onnx-predictor).

## Python Predictor

```yaml
- name: <string>  # API name (required)
<<<<<<< HEAD
  kind: sync_api  # must be "sync_api", create a synchronous API that holds on to the request and responds only after a prediction has been made  endpoint: <string>  # the endpoint for the API (aws only) (default: <api_name>)
=======
  kind: SyncAPI  # must be "SyncAPI", create a synchronous API that holds on to the request and responds only after a prediction has been made
>>>>>>> 6de67ad6
  predictor:
    type: python
    path: <string>  # path to a python file with a PythonPredictor class definition, relative to the Cortex root (required)
    processes_per_replica: <int>  # the number of parallel serving processes to run on each replica (default: 1)
    threads_per_process: <int>  # the number of threads per process (default: 1)
    config: <string: value>  # arbitrary dictionary passed to the constructor of the Predictor (optional)
    python_path: <string>  # path to the root of your Python folder that will be appended to PYTHONPATH (default: folder containing cortex.yaml)
    image: <string> # docker image to use for the Predictor (default: cortexlabs/python-predictor-cpu or cortexlabs/python-predictor-gpu based on compute)
    env: <string: string>  # dictionary of environment variables
  networking:
    endpoint: <string>  # the endpoint for the API (aws only) (default: <api_name>)
    local_port: <int>  # specify the port for API (local only) (default: 8888)
    api_gateway: public | none  # whether to create a public API Gateway endpoint for this API (if not, the load balancer will be accessed directly) (default: public)
  compute:
    cpu: <string | int | float>  # CPU request per replica, e.g. 200m or 1 (200m is equivalent to 0.2) (default: 200m)
    gpu: <int>  # GPU request per replica (default: 0)
    inf: <int> # Inferentia ASIC request per replica (default: 0)
    mem: <string>  # memory request per replica, e.g. 200Mi or 1Gi (default: Null)
  monitoring:  # (aws only)
    model_type: <string>  # must be "classification" or "regression", so responses can be interpreted correctly (i.e. categorical vs continuous) (required)
    key: <string>  # the JSON key in the response payload of the value to monitor (required if the response payload is a JSON object)
  autoscaling:  # (aws only)
    min_replicas: <int>  # minimum number of replicas (default: 1)
    max_replicas: <int>  # maximum number of replicas (default: 100)
    init_replicas: <int>  # initial number of replicas (default: <min_replicas>)
    target_replica_concurrency: <float>  # the desired number of in-flight requests per replica, which the autoscaler tries to maintain (default: processes_per_replica * threads_per_process)
    max_replica_concurrency: <int>  # the maximum number of in-flight requests per replica before requests are rejected with error code 503 (default: 1024)
    window: <duration>  # the time over which to average the API's concurrency (default: 60s)
    downscale_stabilization_period: <duration>  # the API will not scale below the highest recommendation made during this period (default: 5m)
    upscale_stabilization_period: <duration>  # the API will not scale above the lowest recommendation made during this period (default: 1m)
    max_downscale_factor: <float>  # the maximum factor by which to scale down the API on a single scaling event (default: 0.75)
    max_upscale_factor: <float>  # the maximum factor by which to scale up the API on a single scaling event (default: 1.5)
    downscale_tolerance: <float>  # any recommendation falling within this factor below the current number of replicas will not trigger a scale down event (default: 0.05)
    upscale_tolerance: <float>  # any recommendation falling within this factor above the current number of replicas will not trigger a scale up event (default: 0.05)
  update_strategy:  # (aws only)
    max_surge: <string | int>  # maximum number of replicas that can be scheduled above the desired number of replicas during an update; can be an absolute number, e.g. 5, or a percentage of desired replicas, e.g. 10% (default: 25%) (set to 0 to disable rolling updates)
    max_unavailable: <string | int>  # maximum number of replicas that can be unavailable during an update; can be an absolute number, e.g. 5, or a percentage of desired replicas, e.g. 10% (default: 25%)
```

See additional documentation for [parallelism](parallelism.md), [autoscaling](autoscaling.md), [compute](compute.md), [networking](networking.md), [prediction monitoring](prediction-monitoring.md), and [overriding API images](system-packages.md).

## TensorFlow Predictor

```yaml
- name: <string>  # API name (required)
<<<<<<< HEAD
  kind: sync_api  # must be "sync_api", create a synchronous API that holds on to the request and responds only after a prediction has been made  endpoint: <string>  # the endpoint for the API (aws only) (default: <api_name>)
  endpoint: <string>  # the endpoint for the API (aws only) (default: <api_name>)
  local_port: <int>  # specify the port for API (local only) (default: 8888)
=======
  kind: SyncAPI  # must be "SyncAPI", create a synchronous API that holds on to the request and responds only after a prediction has been made
>>>>>>> 6de67ad6
  predictor:
    type: tensorflow
    path: <string>  # path to a python file with a TensorFlowPredictor class definition, relative to the Cortex root (required)
    model_path: <string>  # S3 path to an exported model (e.g. s3://my-bucket/exported_model) (either this or 'models' must be provided)
    signature_key: <string>  # name of the signature def to use for prediction (required if your model has more than one signature def)
    models:  # use this when multiple models per API are desired (either this or 'model_path' must be provided)
      - name: <string> # unique name for the model (e.g. iris-classifier) (required)
        model_path: <string>  # S3 path to an exported model (e.g. s3://my-bucket/exported_model) (required)
        signature_key: <string>  # name of the signature def to use for prediction (required if your model has more than one signature def)
      ...
    processes_per_replica: <int>  # the number of parallel serving processes to run on each replica (default: 1)
    threads_per_process: <int>  # the number of threads per process (default: 1)
    config: <string: value>  # arbitrary dictionary passed to the constructor of the Predictor (optional)
    python_path: <string>  # path to the root of your Python folder that will be appended to PYTHONPATH (default: folder containing cortex.yaml)
    image: <string> # docker image to use for the Predictor (default: cortexlabs/tensorflow-predictor)
    tensorflow_serving_image: <string> # docker image to use for the TensorFlow Serving container (default: cortexlabs/tensorflow-serving-gpu or cortexlabs/tensorflow-serving-cpu based on compute)
    env: <string: string>  # dictionary of environment variables
  networking:
    endpoint: <string>  # the endpoint for the API (aws only) (default: <api_name>)
    local_port: <int>  # specify the port for API (local only) (default: 8888)
    api_gateway: public | none  # whether to create a public API Gateway endpoint for this API (if not, the load balancer will be accessed directly) (default: public)
  compute:
    cpu: <string | int | float>  # CPU request per replica, e.g. 200m or 1 (200m is equivalent to 0.2) (default: 200m)
    gpu: <int>  # GPU request per replica (default: 0)
    inf: <int> # Inferentia ASIC request per replica (default: 0)
    mem: <string>  # memory request per replica, e.g. 200Mi or 1Gi (default: Null)
  monitoring:  # (aws only)
    model_type: <string>  # must be "classification" or "regression", so responses can be interpreted correctly (i.e. categorical vs continuous) (required)
    key: <string>  # the JSON key in the response payload of the value to monitor (required if the response payload is a JSON object)
  autoscaling:  # (aws only)
    min_replicas: <int>  # minimum number of replicas (default: 1)
    max_replicas: <int>  # maximum number of replicas (default: 100)
    init_replicas: <int>  # initial number of replicas (default: <min_replicas>)
    target_replica_concurrency: <float>  # the desired number of in-flight requests per replica, which the autoscaler tries to maintain (default: processes_per_replica * threads_per_process)
    max_replica_concurrency: <int>  # the maximum number of in-flight requests per replica before requests are rejected with error code 503 (default: 1024)
    window: <duration>  # the time over which to average the API's concurrency (default: 60s)
    downscale_stabilization_period: <duration>  # the API will not scale below the highest recommendation made during this period (default: 5m)
    upscale_stabilization_period: <duration>  # the API will not scale above the lowest recommendation made during this period (default: 1m)
    max_downscale_factor: <float>  # the maximum factor by which to scale down the API on a single scaling event (default: 0.75)
    max_upscale_factor: <float>  # the maximum factor by which to scale up the API on a single scaling event (default: 1.5)
    downscale_tolerance: <float>  # any recommendation falling within this factor below the current number of replicas will not trigger a scale down event (default: 0.05)
    upscale_tolerance: <float>  # any recommendation falling within this factor above the current number of replicas will not trigger a scale up event (default: 0.05)
  update_strategy:  # (aws only)
    max_surge: <string | int>  # maximum number of replicas that can be scheduled above the desired number of replicas during an update; can be an absolute number, e.g. 5, or a percentage of desired replicas, e.g. 10% (default: 25%) (set to 0 to disable rolling updates)
    max_unavailable: <string | int>  # maximum number of replicas that can be unavailable during an update; can be an absolute number, e.g. 5, or a percentage of desired replicas, e.g. 10% (default: 25%)
```

See additional documentation for [parallelism](parallelism.md), [autoscaling](autoscaling.md), [compute](compute.md), [networking](networking.md), [prediction monitoring](prediction-monitoring.md), and [overriding API images](system-packages.md).

## ONNX Predictor

```yaml
- name: <string>  # API name (required)
<<<<<<< HEAD
  kind: sync_api  # must be "sync_api", create a synchronous API that holds on to the request and responds only after a prediction has been made  endpoint: <string>  # the endpoint for the API (aws only) (default: <api_name>)
  endpoint: <string>  # the endpoint for the API (aws only) (default: <api_name>)
  local_port: <int>  # specify the port for API (local only) (default: 8888)
=======
  kind: SyncAPI  # must be "SyncAPI", create a synchronous API that holds on to the request and responds only after a prediction has been made
>>>>>>> 6de67ad6
  predictor:
    type: onnx
    path: <string>  # path to a python file with an ONNXPredictor class definition, relative to the Cortex root (required)
    model_path: <string>  # S3 path to an exported model (e.g. s3://my-bucket/exported_model.onnx) (either this or 'models' must be provided)
    models:  # use this when multiple models per API are desired (either this or 'model_path' must be provided)
      - name: <string> # unique name for the model (e.g. iris-classifier) (required)
        model_path: <string>  # S3 path to an exported model (e.g. s3://my-bucket/exported_model.onnx) (required)
        signature_key: <string>  # name of the signature def to use for prediction (required if your model has more than one signature def)
      ...
    processes_per_replica: <int>  # the number of parallel serving processes to run on each replica (default: 1)
    threads_per_process: <int>  # the number of threads per process (default: 1)
    config: <string: value>  # arbitrary dictionary passed to the constructor of the Predictor (optional)
    python_path: <string>  # path to the root of your Python folder that will be appended to PYTHONPATH (default: folder containing cortex.yaml)
    image: <string> # docker image to use for the Predictor (default: cortexlabs/onnx-predictor-gpu or cortexlabs/onnx-predictor-cpu based on compute)
    env: <string: string>  # dictionary of environment variables
  networking:
    endpoint: <string>  # the endpoint for the API (aws only) (default: <api_name>)
    local_port: <int>  # specify the port for API (local only) (default: 8888)
    api_gateway: public | none  # whether to create a public API Gateway endpoint for this API (if not, the load balancer will be accessed directly) (default: public)
  compute:
    cpu: <string | int | float>  # CPU request per replica, e.g. 200m or 1 (200m is equivalent to 0.2) (default: 200m)
    gpu: <int>  # GPU request per replica (default: 0)
    mem: <string>  # memory request per replica, e.g. 200Mi or 1Gi (default: Null)
  monitoring:  # (aws only)
    model_type: <string>  # must be "classification" or "regression", so responses can be interpreted correctly (i.e. categorical vs continuous) (required)
    key: <string>  # the JSON key in the response payload of the value to monitor (required if the response payload is a JSON object)
  autoscaling:  # (aws only)
    min_replicas: <int>  # minimum number of replicas (default: 1)
    max_replicas: <int>  # maximum number of replicas (default: 100)
    init_replicas: <int>  # initial number of replicas (default: <min_replicas>)
    target_replica_concurrency: <float>  # the desired number of in-flight requests per replica, which the autoscaler tries to maintain (default: processes_per_replica * threads_per_process)
    max_replica_concurrency: <int>  # the maximum number of in-flight requests per replica before requests are rejected with error code 503 (default: 1024)
    window: <duration>  # the time over which to average the API's concurrency (default: 60s)
    downscale_stabilization_period: <duration>  # the API will not scale below the highest recommendation made during this period (default: 5m)
    upscale_stabilization_period: <duration>  # the API will not scale above the lowest recommendation made during this period (default: 1m)
    max_downscale_factor: <float>  # the maximum factor by which to scale down the API on a single scaling event (default: 0.75)
    max_upscale_factor: <float>  # the maximum factor by which to scale up the API on a single scaling event (default: 1.5)
    downscale_tolerance: <float>  # any recommendation falling within this factor below the current number of replicas will not trigger a scale down event (default: 0.05)
    upscale_tolerance: <float>  # any recommendation falling within this factor above the current number of replicas will not trigger a scale up event (default: 0.05)
  update_strategy:  # (aws only)
    max_surge: <string | int>  # maximum number of replicas that can be scheduled above the desired number of replicas during an update; can be an absolute number, e.g. 5, or a percentage of desired replicas, e.g. 10% (default: 25%) (set to 0 to disable rolling updates)
    max_unavailable: <string | int>  # maximum number of replicas that can be unavailable during an update; can be an absolute number, e.g. 5, or a percentage of desired replicas, e.g. 10% (default: 25%)
```

See additional documentation for [parallelism](parallelism.md), [autoscaling](autoscaling.md), [compute](compute.md), [networking](networking.md), [prediction monitoring](prediction-monitoring.md), and [overriding API images](system-packages.md).<|MERGE_RESOLUTION|>--- conflicted
+++ resolved
@@ -10,11 +10,7 @@
 
 ```yaml
 - name: <string>  # API name (required)
-<<<<<<< HEAD
-  kind: sync_api  # must be "sync_api", create a synchronous API that holds on to the request and responds only after a prediction has been made  endpoint: <string>  # the endpoint for the API (aws only) (default: <api_name>)
-=======
   kind: SyncAPI  # must be "SyncAPI", create a synchronous API that holds on to the request and responds only after a prediction has been made
->>>>>>> 6de67ad6
   predictor:
     type: python
     path: <string>  # path to a python file with a PythonPredictor class definition, relative to the Cortex root (required)
@@ -60,13 +56,7 @@
 
 ```yaml
 - name: <string>  # API name (required)
-<<<<<<< HEAD
-  kind: sync_api  # must be "sync_api", create a synchronous API that holds on to the request and responds only after a prediction has been made  endpoint: <string>  # the endpoint for the API (aws only) (default: <api_name>)
-  endpoint: <string>  # the endpoint for the API (aws only) (default: <api_name>)
-  local_port: <int>  # specify the port for API (local only) (default: 8888)
-=======
   kind: SyncAPI  # must be "SyncAPI", create a synchronous API that holds on to the request and responds only after a prediction has been made
->>>>>>> 6de67ad6
   predictor:
     type: tensorflow
     path: <string>  # path to a python file with a TensorFlowPredictor class definition, relative to the Cortex root (required)
@@ -120,13 +110,7 @@
 
 ```yaml
 - name: <string>  # API name (required)
-<<<<<<< HEAD
-  kind: sync_api  # must be "sync_api", create a synchronous API that holds on to the request and responds only after a prediction has been made  endpoint: <string>  # the endpoint for the API (aws only) (default: <api_name>)
-  endpoint: <string>  # the endpoint for the API (aws only) (default: <api_name>)
-  local_port: <int>  # specify the port for API (local only) (default: 8888)
-=======
   kind: SyncAPI  # must be "SyncAPI", create a synchronous API that holds on to the request and responds only after a prediction has been made
->>>>>>> 6de67ad6
   predictor:
     type: onnx
     path: <string>  # path to a python file with an ONNXPredictor class definition, relative to the Cortex root (required)
