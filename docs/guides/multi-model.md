# Multi-model endpoints

_WARNING: you are on the master branch, please refer to the docs on the branch that matches your `cortex version`_

<!-- CORTEX_VERSION_MINOR -->
It is possible to serve multiple models in the same Cortex API using any type of Cortex Predictor. In this guide we'll show the general outline of a multi-model deployment. The section for each predictor type is based on a corresponding example that can be found in the [examples directory](https://github.com/cortexlabs/cortex/tree/master/examples) of the Cortex project.

## Python Predictor

For the Python Predictor, the API configuration for a multi-model API is similar to single-model APIs. The Predictor's `config` field can be used to customize the behavior of the `predictor.py` implementation.

<!-- CORTEX_VERSION_MINOR -->
The following template is based on the [pytorch/multi-model-text-analyzer](https://github.com/cortexlabs/cortex/tree/master/examples/pytorch/multi-model-text-analyzer) example.

### `cortex.yaml`

```yaml
- name: multi-model-text-analyzer
<<<<<<< HEAD
  kind: sync_api
=======
  kind: SyncAPI
>>>>>>> 6de67ad6
  predictor:
    type: python
    path: predictor.py
    config: {...}
    ...
```

### `predictor.py`

Models should be loaded within the predictor's constructor. Query parameters are encouraged to be used when selecting the model for inference.

```python
# import modules here

class PythonPredictor:
    def __init__(self, config):
        # prepare the environment, download/load models/labels, etc
        # ...

        # load models
        self.analyzer = initialize_model("sentiment-analysis")
        self.summarizer = initialize_model("summarization")

    def predict(self, query_params, payload):
        # preprocessing
        model_name = query_params.get("model")
        model_input = payload["text"]
        # ...

        # make prediction
        if model_name == "sentiment":
            results = self.analyzer(model_input)
            predicted_label = postprocess(results)
            return {"label": predicted_label}
        elif model_name == "summarizer":
            results = self.summarizer(model_input)
            predicted_label = postprocess(results)
            return {"label": predicted_label}
        else:
            return JSONResponse({"error": f"unknown model: {model_name}"}, status_code=400)
```

### Making predictions

For convenience, we'll export our API's endpoint (yours will be different from mine):

```bash
$ api_endpoint=http://a36473270de8b46e79a769850dd3372d-c67035afa37ef878.elb.us-west-2.amazonaws.com/multi-model-text-analyzer
```

Next, we'll make a prediction using the sentiment analyzer model by specifying the model name as a query parameter:

```bash
$ curl ${api_endpoint}?model=sentiment -X POST -H "Content-Type: application/json" -d @sample-sentiment.json

{"label": "POSITIVE", "score": 0.9998506903648376}
```

Then we'll make a prediction using the text summarizer model:

```bash
$ curl ${api_endpoint}?model=summarizer -X POST -H "Content-Type: application/json" -d @sample-summarizer.json

Machine learning is the study of algorithms and statistical models that computer systems use to perform a specific task. It is seen as a subset of artificial intelligence. Machine learning algorithms are used in a wide variety of applications, such as email filtering and computer vision. In its application across business problems, machine learning is also referred to as predictive analytics.
```

## TensorFlow Predictor

For the TensorFlow Predictor, a multi-model API is configured by placing the list of models in the Predictor's `models` field (each model will specify its own unique name). The `predict()` method of the `tensorflow_client` object expects a second argument that represents the name of the model that will be used for inference.

<!-- CORTEX_VERSION_MINOR -->
The following template is based on the [tensorflow/multi-model-classifier](https://github.com/cortexlabs/cortex/tree/master/examples/tensorflow/multi-model-classifier) example.

### `cortex.yaml`

```yaml
- name: multi-model-classifier
<<<<<<< HEAD
  kind: sync_api
=======
  kind: SyncAPI
>>>>>>> 6de67ad6
  predictor:
    type: tensorflow
    path: predictor.py
    models:
      - name: iris
        model_path: s3://cortex-examples/tensorflow/iris-classifier/nn
      - name: inception
        model_path: s3://cortex-examples/tensorflow/image-classifier/inception
      - name: resnet50
        model_path: s3://cortex-examples/tensorflow/multi-model-classifier/resnet50
      ...
```

### `predictor.py`

```python
# import modules here

class TensorFlowPredictor:
    def __init__(self, tensorflow_client, config):
        # prepare the environment, download/load labels, etc
        # ...

        self.client = tensorflow_client

    def predict(self, payload, query_params):
        # preprocessing
        model_name = query_params["model"]
        model_input = preprocess(payload["url"])

        # make prediction
        results = self.client.predict(model_input, model_name)

        # postprocess
        predicted_label = postprocess(results)

        return {"label": predicted_label}
```

### Making predictions

For convenience, we'll export our API's endpoint (yours will be different from mine):

```bash
$ api_endpoint=http://a36473270de8b46e79a769850dd3372d-c67035afa37ef878.elb.us-west-2.amazonaws.com/multi-model-classifier
```

Next, we'll make a prediction using the iris classifier model by specifying the model name as a query parameter:

```bash
$ curl "${ENDPOINT}?model=iris" -X POST -H "Content-Type: application/json" -d @sample-iris.json

{"label": "setosa"}
```

Then we'll make a prediction using the resnet50 model:

```bash
$ curl "${ENDPOINT}?model=resnet50" -X POST -H "Content-Type: application/json" -d @sample-image.json

{"label": "sports_car"}
```

Finally we'll make a prediction using the inception model:

```bash
$ curl "${ENDPOINT}?model=inception" -X POST -H "Content-Type: application/json" -d @sample-image.json

{"label": "sports_car"}
```

## ONNX Predictor

For the ONNX Predictor, a multi-model API is configured by placing the list of models in the Predictor's `models` field (each model will specify its own unique name). The `predict()` method of the `onnx_client` object expects a second argument that represents the name of the model that will be used for inference.

<!-- CORTEX_VERSION_MINOR -->
The following template is based on the [onnx/multi-model-classifier](https://github.com/cortexlabs/cortex/tree/master/examples/onnx/multi-model-classifier) example.

### `cortex.yaml`

```yaml
- name: multi-model-classifier
<<<<<<< HEAD
  kind: sync_api
=======
  kind: SyncAPI
>>>>>>> 6de67ad6
  predictor:
    type: onnx
    path: predictor.py
    models:
      - name: resnet50
        model_path: s3://cortex-examples/onnx/resnet50/resnet50-v2-7.onnx
      - name: mobilenet
        model_path: s3://cortex-examples/onnx/mobilenet/mobilenetv2-7.onnx
      - name: shufflenet
        model_path: s3://cortex-examples/onnx/shufflenet/shufflenet-v2-10.onnx
      ...
```

### `predictor.py`

```python
# import modules here

class ONNXPredictor:
    def __init__(self, onnx_client, config):
        # prepare the environment, download/load labels, etc
        # ...

        self.client = onnx_client

    def predict(self, payload, query_params):
        # process the input
        model_name = query_params["model"]
        model_input = preprocess(payload["url"])

        # make prediction
        results = self.client.predict(model_input, model_name)

        # postprocess
        predicted_label = postprocess(results)

        return {"label": predicted_label}

```

### Making predictions

For convenience, we'll export our API's endpoint (yours will be different from mine):

```bash
$ api_endpoint=http://a36473270de8b46e79a769850dd3372d-c67035afa37ef878.elb.us-west-2.amazonaws.com/multi-model-classifier
```

Next, we'll make a prediction using the resnet50 model by specifying the model name as a query parameter:

```bash
$ curl "${ENDPOINT}?model=resnet50" -X POST -H "Content-Type: application/json" -d @sample.json

{"label": "tabby"}
```

Then we'll make a prediction using the mobilenet model:

```bash
$ curl "${ENDPOINT}?model=mobilenet" -X POST -H "Content-Type: application/json" -d @sample.json

{"label": "tabby"}
```

Finally we'll make a prediction using the shufflenet model:

```bash
$ curl "${ENDPOINT}?model=shufflenet" -X POST -H "Content-Type: application/json" -d @sample.json

{"label": "Egyptian_cat"}
```<|MERGE_RESOLUTION|>--- conflicted
+++ resolved
@@ -16,11 +16,7 @@
 
 ```yaml
 - name: multi-model-text-analyzer
-<<<<<<< HEAD
-  kind: sync_api
-=======
   kind: SyncAPI
->>>>>>> 6de67ad6
   predictor:
     type: python
     path: predictor.py
@@ -98,11 +94,7 @@
 
 ```yaml
 - name: multi-model-classifier
-<<<<<<< HEAD
-  kind: sync_api
-=======
   kind: SyncAPI
->>>>>>> 6de67ad6
   predictor:
     type: tensorflow
     path: predictor.py
@@ -185,11 +177,7 @@
 
 ```yaml
 - name: multi-model-classifier
-<<<<<<< HEAD
-  kind: sync_api
-=======
   kind: SyncAPI
->>>>>>> 6de67ad6
   predictor:
     type: onnx
     path: predictor.py
