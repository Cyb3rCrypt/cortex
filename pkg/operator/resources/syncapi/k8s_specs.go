/*
Copyright 2020 Cortex Labs, Inc.

Licensed under the Apache License, Version 2.0 (the "License");
you may not use this file except in compliance with the License.
You may obtain a copy of the License at

    http://www.apache.org/licenses/LICENSE-2.0

Unless required by applicable law or agreed to in writing, software
distributed under the License is distributed on an "AS IS" BASIS,
WITHOUT WARRANTIES OR CONDITIONS OF ANY KIND, either express or implied.
See the License for the specific language governing permissions and
limitations under the License.
*/

package syncapi

import (
	"github.com/cortexlabs/cortex/pkg/lib/k8s"
	"github.com/cortexlabs/cortex/pkg/lib/pointer"
	"github.com/cortexlabs/cortex/pkg/operator/operator"
	"github.com/cortexlabs/cortex/pkg/types/spec"
	"github.com/cortexlabs/cortex/pkg/types/userconfig"
	istioclientnetworking "istio.io/client-go/pkg/apis/networking/v1alpha3"
	kapps "k8s.io/api/apps/v1"
	kcore "k8s.io/api/core/v1"
)

func deploymentSpec(api *spec.API, prevDeployment *kapps.Deployment) *kapps.Deployment {
	switch api.Predictor.Type {
	case userconfig.TensorFlowPredictorType:
		return tensorflowAPISpec(api, prevDeployment)
	case userconfig.ONNXPredictorType:
		return onnxAPISpec(api, prevDeployment)
	case userconfig.PythonPredictorType:
		return pythonAPISpec(api, prevDeployment)
	default:
		return nil // unexpected
	}
}

func tensorflowAPISpec(api *spec.API, prevDeployment *kapps.Deployment) *kapps.Deployment {

	containers, volumes := operator.TensorFlowPredictorContainers(api)
	containers = append(containers, operator.RequestMonitorContainer(api))

	return k8s.Deployment(&k8s.DeploymentSpec{
		Name:           operator.K8sName(api.Name),
		Replicas:       getRequestedReplicasFromDeployment(api, prevDeployment),
		MaxSurge:       pointer.String(api.UpdateStrategy.MaxSurge),
		MaxUnavailable: pointer.String(api.UpdateStrategy.MaxUnavailable),
		Labels: map[string]string{
			"apiName":      api.Name,
			"apiKind":      api.Kind.String(),
			"apiID":        api.ID,
			"deploymentID": api.DeploymentID,
		},
		Annotations: api.ToK8sAnnotations(),
		Selector: map[string]string{
			"apiName": api.Name,
			"apiKind": api.Kind.String(),
		},
		PodSpec: k8s.PodSpec{
			Labels: map[string]string{
				"apiName":      api.Name,
				"apiKind":      api.Kind.String(),
				"apiID":        api.ID,
				"deploymentID": api.DeploymentID,
			},
			Annotations: map[string]string{
				"traffic.sidecar.istio.io/excludeOutboundIPRanges": "0.0.0.0/0",
			},
			K8sPodSpec: kcore.PodSpec{
				RestartPolicy: "Always",
				InitContainers: []kcore.Container{
					operator.InitContainer(api),
				},
				Containers: containers,
				NodeSelector: map[string]string{
					"workload": "true",
				},
				Tolerations:        operator.Tolerations,
				Volumes:            volumes,
				ServiceAccountName: "default",
			},
		},
	})
}

func pythonAPISpec(api *spec.API, prevDeployment *kapps.Deployment) *kapps.Deployment {
	containers, volumes := operator.PythonPredictorContainers(api)
	containers = append(containers, operator.RequestMonitorContainer(api))

	return k8s.Deployment(&k8s.DeploymentSpec{
		Name:           operator.K8sName(api.Name),
		Replicas:       getRequestedReplicasFromDeployment(api, prevDeployment),
		MaxSurge:       pointer.String(api.UpdateStrategy.MaxSurge),
		MaxUnavailable: pointer.String(api.UpdateStrategy.MaxUnavailable),
		Labels: map[string]string{
			"apiName":      api.Name,
			"apiKind":      api.Kind.String(),
			"apiID":        api.ID,
			"deploymentID": api.DeploymentID,
		},
		Annotations: api.ToK8sAnnotations(),
		Selector: map[string]string{
			"apiName": api.Name,
			"apiKind": api.Kind.String(),
		},
		PodSpec: k8s.PodSpec{
			Labels: map[string]string{
				"apiName":      api.Name,
				"apiKind":      api.Kind.String(),
				"apiID":        api.ID,
				"deploymentID": api.DeploymentID,
			},
			Annotations: map[string]string{
				"traffic.sidecar.istio.io/excludeOutboundIPRanges": "0.0.0.0/0",
			},
			K8sPodSpec: kcore.PodSpec{
				RestartPolicy: "Always",
				InitContainers: []kcore.Container{
					operator.InitContainer(api),
				},
				Containers: containers,
				NodeSelector: map[string]string{
					"workload": "true",
				},
				Tolerations:        operator.Tolerations,
				Volumes:            volumes,
				ServiceAccountName: "default",
			},
		},
	})
}

func onnxAPISpec(api *spec.API, prevDeployment *kapps.Deployment) *kapps.Deployment {
	containers := operator.ONNXPredictorContainers(api)
	containers = append(containers, operator.RequestMonitorContainer(api))

	return k8s.Deployment(&k8s.DeploymentSpec{
		Name:           operator.K8sName(api.Name),
		Replicas:       getRequestedReplicasFromDeployment(api, prevDeployment),
		MaxSurge:       pointer.String(api.UpdateStrategy.MaxSurge),
		MaxUnavailable: pointer.String(api.UpdateStrategy.MaxUnavailable),
		Labels: map[string]string{
			"apiName":      api.Name,
			"apiKind":      api.Kind.String(),
			"apiID":        api.ID,
			"deploymentID": api.DeploymentID,
		},
		Annotations: api.ToK8sAnnotations(),
		Selector: map[string]string{
			"apiName": api.Name,
			"apiKind": api.Kind.String(),
		},
		PodSpec: k8s.PodSpec{
			Labels: map[string]string{
				"apiName":      api.Name,
				"apiKind":      api.Kind.String(),
				"apiID":        api.ID,
				"deploymentID": api.DeploymentID,
			},
			Annotations: map[string]string{
				"traffic.sidecar.istio.io/excludeOutboundIPRanges": "0.0.0.0/0",
			},
			K8sPodSpec: kcore.PodSpec{
				InitContainers: []kcore.Container{
					operator.InitContainer(api),
				},
				Containers: containers,
				NodeSelector: map[string]string{
					"workload": "true",
				},
				Tolerations:        operator.Tolerations,
				Volumes:            operator.DefaultVolumes,
				ServiceAccountName: "default",
			},
		},
	})
}

func serviceSpec(api *spec.API) *kcore.Service {
	return k8s.Service(&k8s.ServiceSpec{
		Name:        operator.K8sName(api.Name),
		Port:        operator.DefaultPortInt32,
		TargetPort:  operator.DefaultPortInt32,
		Annotations: api.ToK8sAnnotations(),
		Labels: map[string]string{
			"apiName": api.Name,
			"apiKind": api.Kind.String(),
		},
		Selector: map[string]string{
			"apiName": api.Name,
			"apiKind": api.Kind.String(),
		},
	})
}

func virtualServiceSpec(api *spec.API) *istioclientnetworking.VirtualService {
	return k8s.VirtualService(&k8s.VirtualServiceSpec{
		Name:        operator.K8sName(api.Name),
		Gateways:    []string{"apis-gateway"},
<<<<<<< HEAD
		ServiceName: []string{operator.K8sName(api.Name)},
		Weights:     []int32{100},
		ServicePort: _defaultPortInt32,
=======
		ServiceName: operator.K8sName(api.Name),
		ServicePort: operator.DefaultPortInt32,
>>>>>>> 9c20a1f6
		Path:        *api.Networking.Endpoint,
		Rewrite:     pointer.String("predict"),
		Annotations: api.ToK8sAnnotations(),
		Labels: map[string]string{
			"apiName": api.Name,
			"apiKind": api.Kind.String(),
		},
	})
}

func getRequestedReplicasFromDeployment(api *spec.API, deployment *kapps.Deployment) int32 {
	requestedReplicas := api.Autoscaling.InitReplicas

	if deployment != nil && deployment.Spec.Replicas != nil && *deployment.Spec.Replicas > 0 {
		requestedReplicas = *deployment.Spec.Replicas
	}

	if requestedReplicas < api.Autoscaling.MinReplicas {
		requestedReplicas = api.Autoscaling.MinReplicas
	}

	if requestedReplicas > api.Autoscaling.MaxReplicas {
		requestedReplicas = api.Autoscaling.MaxReplicas
	}

	return requestedReplicas
}<|MERGE_RESOLUTION|>--- conflicted
+++ resolved
@@ -202,14 +202,9 @@
 	return k8s.VirtualService(&k8s.VirtualServiceSpec{
 		Name:        operator.K8sName(api.Name),
 		Gateways:    []string{"apis-gateway"},
-<<<<<<< HEAD
 		ServiceName: []string{operator.K8sName(api.Name)},
 		Weights:     []int32{100},
-		ServicePort: _defaultPortInt32,
-=======
-		ServiceName: operator.K8sName(api.Name),
 		ServicePort: operator.DefaultPortInt32,
->>>>>>> 9c20a1f6
 		Path:        *api.Networking.Endpoint,
 		Rewrite:     pointer.String("predict"),
 		Annotations: api.ToK8sAnnotations(),
