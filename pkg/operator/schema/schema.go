/*
Copyright 2020 Cortex Labs, Inc.

Licensed under the Apache License, Version 2.0 (the "License");
you may not use this file except in compliance with the License.
You may obtain a copy of the License at

    http://www.apache.org/licenses/LICENSE-2.0

Unless required by applicable law or agreed to in writing, software
distributed under the License is distributed on an "AS IS" BASIS,
WITHOUT WARRANTIES OR CONDITIONS OF ANY KIND, either express or implied.
See the License for the specific language governing permissions and
limitations under the License.
*/

package schema

import (
	"github.com/cortexlabs/cortex/pkg/operator/resources/batchapi"
	"github.com/cortexlabs/cortex/pkg/types/clusterconfig"
	"github.com/cortexlabs/cortex/pkg/types/metrics"
	"github.com/cortexlabs/cortex/pkg/types/spec"
	"github.com/cortexlabs/cortex/pkg/types/status"
	"github.com/cortexlabs/cortex/pkg/types/userconfig"
)

type InfoResponse struct {
	MaskedAWSAccessKeyID string                       `json:"masked_aws_access_key_id"`
	ClusterConfig        clusterconfig.InternalConfig `json:"cluster_config"`
	NodeInfos            []NodeInfo                   `json:"node_infos"`
	NumPendingReplicas   int                          `json:"num_pending_replicas"`
}

type NodeInfo struct {
	Name             string             `json:"name"`
	InstanceType     string             `json:"instance_type"`
	IsSpot           bool               `json:"is_spot"`
	Price            float64            `json:"price"`
	NumReplicas      int                `json:"num_replicas"`
	ComputeCapacity  userconfig.Compute `json:"compute_capacity"`  // the total resources available to the user on a node
	ComputeAvailable userconfig.Compute `json:"compute_available"` // unused resources on a node
}

type DeployResponse struct {
	Results []DeployResult `json:"results"`
}

type DeployResult struct {
	API     spec.API
	Message string
	Error   string
}

type GetAPIsResponse struct {
<<<<<<< HEAD
	SyncAPIs  []SyncAPI  `json:"sync_apis"`
	BatchAPIs []BatchAPI `json:"batch_api"`
=======
	SyncAPIs []SyncAPI `json:"sync_apis"`
>>>>>>> 6de67ad6
}

type SyncAPI struct {
	Spec         spec.API        `json:"spec"`
	Status       status.Status   `json:"status"`
	Metrics      metrics.Metrics `json:"metrics"`
	BaseURL      string          `json:"base_url"`
	DashboardURL string          `json:"dashboard_url"`
}

type GetAPIResponse struct {
<<<<<<< HEAD
	SyncAPI  *SyncAPI  `json:"sync_api"`
	BatchAPI *BatchAPI `json:"batch_api"`
}

type BatchAPI struct {
	Spec    spec.API           `json:"spec"`
	Jobs    []status.JobStatus `json:"jobs"`
	BaseURL string             `json:"base_url"`
}

type JobResponse struct {
	APISpec   spec.API         `json:"api_spec"`
	JobStatus status.JobStatus `json:"job"`
	JobSpec   batchapi.JobSpec `json:"job_spec"`
=======
	SyncAPI *SyncAPI `json:"sync_api"`
>>>>>>> 6de67ad6
}

type DeleteResponse struct {
	Message string `json:"message"`
}

type RefreshResponse struct {
	Message string `json:"message"`
}

type ErrorResponse struct {
	Kind    string `json:"kind"`
	Message string `json:"message"`
}

type InputSignature struct {
	Shape []interface{} `json:"shape"`
	Type  string        `json:"type"`
}

type InputSignatures map[string]InputSignature

type APISummary struct {
	Message         string                     `json:"message"`
	ModelSignatures map[string]InputSignatures `json:"model_signatures"`
}<|MERGE_RESOLUTION|>--- conflicted
+++ resolved
@@ -17,7 +17,6 @@
 package schema
 
 import (
-	"github.com/cortexlabs/cortex/pkg/operator/resources/batchapi"
 	"github.com/cortexlabs/cortex/pkg/types/clusterconfig"
 	"github.com/cortexlabs/cortex/pkg/types/metrics"
 	"github.com/cortexlabs/cortex/pkg/types/spec"
@@ -53,12 +52,8 @@
 }
 
 type GetAPIsResponse struct {
-<<<<<<< HEAD
 	SyncAPIs  []SyncAPI  `json:"sync_apis"`
 	BatchAPIs []BatchAPI `json:"batch_api"`
-=======
-	SyncAPIs []SyncAPI `json:"sync_apis"`
->>>>>>> 6de67ad6
 }
 
 type SyncAPI struct {
@@ -70,7 +65,6 @@
 }
 
 type GetAPIResponse struct {
-<<<<<<< HEAD
 	SyncAPI  *SyncAPI  `json:"sync_api"`
 	BatchAPI *BatchAPI `json:"batch_api"`
 }
@@ -84,10 +78,7 @@
 type JobResponse struct {
 	APISpec   spec.API         `json:"api_spec"`
 	JobStatus status.JobStatus `json:"job"`
-	JobSpec   batchapi.JobSpec `json:"job_spec"`
-=======
-	SyncAPI *SyncAPI `json:"sync_api"`
->>>>>>> 6de67ad6
+	JobSpec   spec.JobSpec     `json:"job_spec"`
 }
 
 type DeleteResponse struct {
