/*
Copyright 2020 Cortex Labs, Inc.

Licensed under the Apache License, Version 2.0 (the "License");
you may not use this file except in compliance with the License.
You may obtain a copy of the License at

    http://www.apache.org/licenses/LICENSE-2.0

Unless required by applicable law or agreed to in writing, software
distributed under the License is distributed on an "AS IS" BASIS,
WITHOUT WARRANTIES OR CONDITIONS OF ANY KIND, either express or implied.
See the License for the specific language governing permissions and
limitations under the License.
*/

package operator

import (
	"github.com/cortexlabs/cortex/pkg/lib/errors"
)

const (
<<<<<<< HEAD
	ErrNoAvailableNodeComputeLimit = "operator.no_available_node_compute_limit"
)

func ErrorNoAvailableNodeComputeLimit(resource string, reqStr string, maxStr string) error {
	message := fmt.Sprintf("no instances can satisfy the requested %s quantity - requested %s %s but instances only have %s %s available", resource, reqStr, resource, maxStr, resource)
	if maxStr == "0" {
		message = fmt.Sprintf("no instances can satisfy the requested %s quantity - requested %s %s but instances don't have any %s", resource, reqStr, resource, resource)
	}
	return errors.WithStack(&errors.Error{
		Kind:    ErrNoAvailableNodeComputeLimit,
		Message: message,
=======
	ErrCortexInstallationBroken = "operator.cortex_installation_broken"
	ErrLoadBalancerInitializing = "operator.load_balancer_initializing"
)

func ErrorCortexInstallationBroken() error {
	return errors.WithStack(&errors.Error{
		Kind:    ErrCortexInstallationBroken,
		Message: "cortex is out of date or not installed properly; run `cortex cluster configure` to repair, or spin down your cluster with `cortex cluster down` and create a new one with `cortex cluster up`",
	})
}

func ErrorLoadBalancerInitializing() error {
	return errors.WithStack(&errors.Error{
		Kind:    ErrLoadBalancerInitializing,
		Message: "load balancer is still initializing",
>>>>>>> 6de67ad6
	})
}<|MERGE_RESOLUTION|>--- conflicted
+++ resolved
@@ -21,19 +21,6 @@
 )
 
 const (
-<<<<<<< HEAD
-	ErrNoAvailableNodeComputeLimit = "operator.no_available_node_compute_limit"
-)
-
-func ErrorNoAvailableNodeComputeLimit(resource string, reqStr string, maxStr string) error {
-	message := fmt.Sprintf("no instances can satisfy the requested %s quantity - requested %s %s but instances only have %s %s available", resource, reqStr, resource, maxStr, resource)
-	if maxStr == "0" {
-		message = fmt.Sprintf("no instances can satisfy the requested %s quantity - requested %s %s but instances don't have any %s", resource, reqStr, resource, resource)
-	}
-	return errors.WithStack(&errors.Error{
-		Kind:    ErrNoAvailableNodeComputeLimit,
-		Message: message,
-=======
 	ErrCortexInstallationBroken = "operator.cortex_installation_broken"
 	ErrLoadBalancerInitializing = "operator.load_balancer_initializing"
 )
@@ -49,6 +36,5 @@
 	return errors.WithStack(&errors.Error{
 		Kind:    ErrLoadBalancerInitializing,
 		Message: "load balancer is still initializing",
->>>>>>> 6de67ad6
 	})
 }