#!/bin/bash

# Copyright 2020 Cortex Labs, Inc.
#
# Licensed under the Apache License, Version 2.0 (the "License");
# you may not use this file except in compliance with the License.
# You may obtain a copy of the License at
#
#     http://www.apache.org/licenses/LICENSE-2.0
#
# Unless required by applicable law or agreed to in writing, software
# distributed under the License is distributed on an "AS IS" BASIS,
# WITHOUT WARRANTIES OR CONDITIONS OF ANY KIND, either express or implied.
# See the License for the specific language governing permissions and
# limitations under the License.

set -e

mkdir -p /mnt/workspace
mkdir -p /mnt/requests

cd /mnt/project

# if the container restarted, ensure that it is not perceived as ready
rm -rf /mnt/workspace/api_readiness.txt

# allow for the liveness check to pass until the API is running
echo "9999999999" > /mnt/workspace/api_liveness.txt

export PYTHONPATH=$PYTHONPATH:$PYTHON_PATH
# ensure predictor print() statements are always flushed
export PYTHONUNBUFFERED=TRUE

<<<<<<< HEAD
=======
if [ "$CORTEX_PROVIDER" != "local" ]; then
    sysctl -w net.core.somaxconn=$CORTEX_SO_MAX_CONN >/dev/null
    sysctl -w net.ipv4.ip_local_port_range="15000 64000" >/dev/null
    sysctl -w net.ipv4.tcp_fin_timeout=30 >/dev/null
fi

# export environment variables
if [ -f "/mnt/project/.env" ]; then
    set -a
    source /mnt/project/.env
    set +a
fi

>>>>>>> 1ad9b71b
# execute script if present in project's directory
if [ -f "/mnt/project/dependencies.sh" ]; then
    bash -e /mnt/project/dependencies.sh
fi

# install from conda-packages.txt
if [ -f "/mnt/project/conda-packages.txt" ]; then
    py_version_cmd='echo $(python -c "import sys; v=sys.version_info[:2]; print(\"{}.{}\".format(*v));")'
    old_py_version=$(eval $py_version_cmd)

    conda install -y --file /mnt/project/conda-packages.txt
    new_py_version=$(eval $py_version_cmd)

    # reinstall core packages if Python version has changed
    if [ $old_py_version != $new_py_version ]; then
        echo "warning: you have changed the Python version from $old_py_version to $new_py_version; this may break Cortex's web server"
        echo "reinstalling core packages ..."
        pip --no-cache-dir install -r /src/cortex/serve/requirements.txt
        rm -rf $CONDA_PREFIX/lib/python${old_py_version}  # previous python is no longer needed
    fi
fi

# install pip packages
if [ -f "/mnt/project/requirements.txt" ]; then
    pip --no-cache-dir install -r /mnt/project/requirements.txt
fi

<<<<<<< HEAD
# Ensure predictor print() statements are always flushed
export PYTHONUNBUFFERED=TRUE

if [ "$SQS_QUEUE_URL" == "" ]; then
    if [ "$CORTEX_PROVIDER" != "local" ]; then
        sysctl -w net.core.somaxconn=$CORTEX_SO_MAX_CONN >/dev/null
        sysctl -w net.ipv4.ip_local_port_range="15000 64000" >/dev/null
        sysctl -w net.ipv4.tcp_fin_timeout=30 >/dev/null
    fi

    /opt/conda/envs/env/bin/python /src/cortex/serve/start_uvicorn.py
else
    /opt/conda/envs/env/bin/python /src/cortex/serve/batch.py
fi
=======
# run webserver
/opt/conda/envs/env/bin/python /src/cortex/serve/start_uvicorn.py
>>>>>>> 1ad9b71b
<|MERGE_RESOLUTION|>--- conflicted
+++ resolved
@@ -31,8 +31,6 @@
 # ensure predictor print() statements are always flushed
 export PYTHONUNBUFFERED=TRUE
 
-<<<<<<< HEAD
-=======
 if [ "$CORTEX_PROVIDER" != "local" ]; then
     sysctl -w net.core.somaxconn=$CORTEX_SO_MAX_CONN >/dev/null
     sysctl -w net.ipv4.ip_local_port_range="15000 64000" >/dev/null
@@ -46,7 +44,6 @@
     set +a
 fi
 
->>>>>>> 1ad9b71b
 # execute script if present in project's directory
 if [ -f "/mnt/project/dependencies.sh" ]; then
     bash -e /mnt/project/dependencies.sh
@@ -74,7 +71,6 @@
     pip --no-cache-dir install -r /mnt/project/requirements.txt
 fi
 
-<<<<<<< HEAD
 # Ensure predictor print() statements are always flushed
 export PYTHONUNBUFFERED=TRUE
 
@@ -88,8 +84,4 @@
     /opt/conda/envs/env/bin/python /src/cortex/serve/start_uvicorn.py
 else
     /opt/conda/envs/env/bin/python /src/cortex/serve/batch.py
-fi
-=======
-# run webserver
-/opt/conda/envs/env/bin/python /src/cortex/serve/start_uvicorn.py
->>>>>>> 1ad9b71b
+fi